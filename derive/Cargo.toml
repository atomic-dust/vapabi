[package]
name = "ethabi-derive"
<<<<<<< HEAD
version = "5.0.2"
=======
version = "5.0.3"
>>>>>>> 693ece82
authors = ["Parity Technologies <admin@parity.io>"]
homepage = "https://github.com/paritytech/ethabi"
license = "MIT"
keywords = ["ethereum", "eth", "abi", "solidity", "derive"]
description = "Easy to use conversion of ethereum contract calls to bytecode."

[lib]
proc-macro = true

[dependencies]
ethabi = { path = "../ethabi", version = "5.0" }
heck = "0.2"
syn = "0.11.11"
quote = "0.3.15"<|MERGE_RESOLUTION|>--- conflicted
+++ resolved
@@ -1,10 +1,6 @@
 [package]
 name = "ethabi-derive"
-<<<<<<< HEAD
-version = "5.0.2"
-=======
-version = "5.0.3"
->>>>>>> 693ece82
+version = "5.0.4"
 authors = ["Parity Technologies <admin@parity.io>"]
 homepage = "https://github.com/paritytech/ethabi"
 license = "MIT"
